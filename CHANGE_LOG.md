--- conflicted
+++ resolved
@@ -1,21 +1,17 @@
 # Changelog
 
-<<<<<<< HEAD
 All notable changes to this project will be documented in this file.
 
 The format is based on [Keep a Changelog](https://keepachangelog.com/en/1.0.0/),
 and this project adheres to [Semantic Versioning](https://semver.org/spec/v2.0.0.html).
 
-## [1.0.1] - 2020-06-01
-
-### Fixed
-=======
 ## Unreleased
 
 - Follow [RFC 4648](https://www.ietf.org/rfc/rfc4648.txt) base 64 encoding, removing line-feeds from the encoded data.
 
-## v1.0.1 (June 01, 2020)
->>>>>>> 4508da14
+## [1.0.1] - 2020-06-01
+
+### Fixed
 
 - Fix missing documentation links
 
